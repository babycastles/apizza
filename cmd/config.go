// Copyright © 2019 Harrison Brown harrybrown98@gmail.com
//
// Licensed under the Apache License, Version 2.0 (the "License");
// you may not use this file except in compliance with the License.
// You may obtain a copy of the License at
//
//     http://www.apache.org/licenses/LICENSE-2.0
//
// Unless required by applicable law or agreed to in writing, software
// distributed under the License is distributed on an "AS IS" BASIS,
// WITHOUT WARRANTIES OR CONDITIONS OF ANY KIND, either express or implied.
// See the License for the specific language governing permissions and
// limitations under the License.

package cmd

import (
	"errors"
	"fmt"
	"os"
	"path/filepath"
	"strings"

	"github.com/spf13/cobra"

	"github.com/harrybrwn/apizza/cmd/internal/base"
	"github.com/harrybrwn/apizza/cmd/internal/obj"
	"github.com/harrybrwn/apizza/pkg/config"
)

var cfg = &Config{}

// Config is the configuration struct
type Config struct {
<<<<<<< HEAD
	Name    string  `config:"name" json:"name"`
	Email   string  `config:"email" json:"email"`
	Address address `config:"address" json:"address"`
=======
	Name    string      `config:"name"`
	Email   string      `config:"email"`
	Address obj.Address `config:"address"`
>>>>>>> 539c1b3b
	Card    struct {
		Number     string `config:"number" json:"number"`
		Expiration string `config:"expiration" json:"expiration"`
		CVV        string `config:"cvv" json:"cvv"`
	} `config:"card" json:"card"`
	Service string `config:"service" default:"\"Delivery\"" json:"service"`
}

// Get a config variable
func (c *Config) Get(key string) interface{} {
	return config.Get(c, key)
}

// Set a config variable
func (c *Config) Set(key string, val interface{}) error {
	if config.FieldName(c, key) == "Service" {
		if val != "Delivery" && val != "Carryout" {
			return errors.New("service must be either 'Delivery' or 'Carryout'")
		}
	}
	return config.Set(c, key, val)
}

<<<<<<< HEAD
var _ dawg.Address = (*address)(nil)

type address struct {
	Street   string `config:"street" json:"street"`
	CityName string `config:"cityname" json:"cityname"`
	State    string `config:"state" json:"state"`
	Zipcode  string `config:"zipcode" json:"zipcode"`
}

func (a *address) LineOne() string {
	return a.Street
}

func (a *address) StateCode() string {
	if strLen(a.State) == 2 {
		return strings.ToUpper(a.State)
	} else if len(a.State) == 0 {
		return ""
	}
	panic(fmt.Sprintf("bad statecode %s", a.State))
}

func (a *address) City() string {
	return a.CityName
}

func (a *address) Zip() string {
	if strings.Contains(a.Zipcode, " ") {
		panic(fmt.Sprintf("bad zipcode %s", a.Zipcode))
	}
	if strLen(a.Zipcode) == 5 {
		return a.Zipcode
	}
	panic(fmt.Sprintf("bad zipcode %s", a.Zipcode))
}

func addressStr(a dawg.Address) string {
	return addressStrIndent(a, 0)
}

func addressStrIndent(a dawg.Address, tablen int) string {
	var format string
	if strLen(a.StateCode()) == 0 {
		format = "%s\n%s%s, %s%s"
	} else {
		format = "%s\n%s%s, %s %s"
	}

	return fmt.Sprintf(format,
		a.LineOne(), spaces(tablen), a.City(), a.StateCode(), a.Zip())
}

func (a address) String() string {
	return addressStr(&a)
=======
func (c *Config) printAll(output io.Writer) error {
	m := map[string]interface{}{}
	err := mapstructure.Decode(c, &m)
	if err != nil {
		return err
	}

	for k, v := range m {
		fmt.Fprintln(output, k, v)
	}
	return nil
>>>>>>> 539c1b3b
}

type configCmd struct {
	*basecmd
	file       bool
	dir        bool
	resetCache bool
	getall     bool
}

func (c *configCmd) Run(cmd *cobra.Command, args []string) error {
	if c.file {
<<<<<<< HEAD
		fmt.Fprintln(c.output, config.File())
		return nil
	}
	if c.dir {
		fmt.Fprintln(c.output, config.Folder())
=======
		c.Printf("%s\n", config.File())
		return nil
	}
	if c.dir {
		c.Printf("%s\n", config.Folder())
>>>>>>> 539c1b3b
		return nil
	}
	if c.resetCache {
		return os.Remove(filepath.Join(config.Folder(), "cache", "apizza.db"))
	}
	if c.getall {
<<<<<<< HEAD
		config.FprintAll(c.output, cfg)
		return nil
=======
		return cfg.printAll(cmd.OutOrStdout())
>>>>>>> 539c1b3b
	}
	return cmd.Usage()
}

func newConfigCmd() base.CliCommand {
	c := &configCmd{file: false, dir: false, resetCache: false}
	c.basecmd = newVerboseBaseCommand("config", "Configure apizza", c.Run)
	c.Cmd().Long = `The 'config' command is used for accessing the .apizza config file
in your home directory. Feel free to edit the .apizza json file
by hand or use the 'config' command.

ex. 'apizza config get name' or 'apizza config set name=<your name>'`

	c.Flags().BoolVarP(&c.file, "file", "f", c.file, "show the path to the config.json file")
	c.Flags().BoolVarP(&c.dir, "dir", "d", c.dir, "show the apizza config directory path")
	c.Flags().BoolVarP(&c.resetCache, "reset-cache", "r", c.resetCache, "reset the database cache")
	c.Flags().BoolVar(&c.getall, "get-all", c.getall, "show all the contents of the config file")
	return c
}

type configSetCmd struct {
	*basecmd
}

func (c *configSetCmd) Run(cmd *cobra.Command, args []string) error {
	if len(args) < 1 {
		return errors.New("no variable given")
	}

	for _, arg := range args {
		keys := strings.Split(arg, "=")
		if len(keys) < 2 || keys[0] == "" || keys[1] == "" {
			return errors.New(`use '<key>=<value>' format (no spaces)`)
		}
		err := cfg.Set(keys[0], keys[1])
		if err != nil {
			return err
		}
	}
	return nil
}

func newConfigSet() base.CliCommand {
	c := &configSetCmd{}
	c.basecmd = newBaseCommand(
		"set",
		"change variables in the config file",
		c.Run,
	)
	return c
}

type configGetCmd struct {
	*basecmd
}

func (c *configGetCmd) Run(cmd *cobra.Command, args []string) error {
	if len(args) < 1 {
		return errors.New("no variable given")
	}

	for _, arg := range args {
		v := cfg.Get(arg)
		if v == nil {
			return fmt.Errorf("cannot find %s", arg)
		}
		c.Printf("%v", v)
	}
	return nil
}

func newConfigGet() base.CliCommand {
	c := &configGetCmd{}
	c.basecmd = newBaseCommand(
		"get",
		"print the specified config variable to screen",
		c.Run,
	)
	return c
}<|MERGE_RESOLUTION|>--- conflicted
+++ resolved
@@ -32,15 +32,9 @@
 
 // Config is the configuration struct
 type Config struct {
-<<<<<<< HEAD
-	Name    string  `config:"name" json:"name"`
-	Email   string  `config:"email" json:"email"`
-	Address address `config:"address" json:"address"`
-=======
-	Name    string      `config:"name"`
-	Email   string      `config:"email"`
-	Address obj.Address `config:"address"`
->>>>>>> 539c1b3b
+	Name    string      `config:"name" json:"name"`
+	Email   string      `config:"email" json:"email"`
+	Address obj.Address `config:"address" json:"address"`
 	Card    struct {
 		Number     string `config:"number" json:"number"`
 		Expiration string `config:"expiration" json:"expiration"`
@@ -64,76 +58,6 @@
 	return config.Set(c, key, val)
 }
 
-<<<<<<< HEAD
-var _ dawg.Address = (*address)(nil)
-
-type address struct {
-	Street   string `config:"street" json:"street"`
-	CityName string `config:"cityname" json:"cityname"`
-	State    string `config:"state" json:"state"`
-	Zipcode  string `config:"zipcode" json:"zipcode"`
-}
-
-func (a *address) LineOne() string {
-	return a.Street
-}
-
-func (a *address) StateCode() string {
-	if strLen(a.State) == 2 {
-		return strings.ToUpper(a.State)
-	} else if len(a.State) == 0 {
-		return ""
-	}
-	panic(fmt.Sprintf("bad statecode %s", a.State))
-}
-
-func (a *address) City() string {
-	return a.CityName
-}
-
-func (a *address) Zip() string {
-	if strings.Contains(a.Zipcode, " ") {
-		panic(fmt.Sprintf("bad zipcode %s", a.Zipcode))
-	}
-	if strLen(a.Zipcode) == 5 {
-		return a.Zipcode
-	}
-	panic(fmt.Sprintf("bad zipcode %s", a.Zipcode))
-}
-
-func addressStr(a dawg.Address) string {
-	return addressStrIndent(a, 0)
-}
-
-func addressStrIndent(a dawg.Address, tablen int) string {
-	var format string
-	if strLen(a.StateCode()) == 0 {
-		format = "%s\n%s%s, %s%s"
-	} else {
-		format = "%s\n%s%s, %s %s"
-	}
-
-	return fmt.Sprintf(format,
-		a.LineOne(), spaces(tablen), a.City(), a.StateCode(), a.Zip())
-}
-
-func (a address) String() string {
-	return addressStr(&a)
-=======
-func (c *Config) printAll(output io.Writer) error {
-	m := map[string]interface{}{}
-	err := mapstructure.Decode(c, &m)
-	if err != nil {
-		return err
-	}
-
-	for k, v := range m {
-		fmt.Fprintln(output, k, v)
-	}
-	return nil
->>>>>>> 539c1b3b
-}
-
 type configCmd struct {
 	*basecmd
 	file       bool
@@ -144,31 +68,19 @@
 
 func (c *configCmd) Run(cmd *cobra.Command, args []string) error {
 	if c.file {
-<<<<<<< HEAD
-		fmt.Fprintln(c.output, config.File())
+		c.Println(config.File())
 		return nil
 	}
 	if c.dir {
-		fmt.Fprintln(c.output, config.Folder())
-=======
-		c.Printf("%s\n", config.File())
-		return nil
-	}
-	if c.dir {
-		c.Printf("%s\n", config.Folder())
->>>>>>> 539c1b3b
+		c.Println(config.Folder())
 		return nil
 	}
 	if c.resetCache {
 		return os.Remove(filepath.Join(config.Folder(), "cache", "apizza.db"))
 	}
 	if c.getall {
-<<<<<<< HEAD
-		config.FprintAll(c.output, cfg)
+		config.FprintAll(cmd.OutOrStdout(), cfg)
 		return nil
-=======
-		return cfg.printAll(cmd.OutOrStdout())
->>>>>>> 539c1b3b
 	}
 	return cmd.Usage()
 }
