--- conflicted
+++ resolved
@@ -1,178 +1,174 @@
-// Copyright © 2019 Harrison Brown harrybrown98@gmail.com
-//
-// Licensed under the Apache License, Version 2.0 (the "License");
-// you may not use this file except in compliance with the License.
-// You may obtain a copy of the License at
-//
-//     http://www.apache.org/licenses/LICENSE-2.0
-//
-// Unless required by applicable law or agreed to in writing, software
-// distributed under the License is distributed on an "AS IS" BASIS,
-// WITHOUT WARRANTIES OR CONDITIONS OF ANY KIND, either express or implied.
-// See the License for the specific language governing permissions and
-// limitations under the License.
-
-package cmd
-
-import (
-<<<<<<< HEAD
-	"apizza/dawg"
-	"encoding/json"
-=======
->>>>>>> 8d3542a6
-	"fmt"
-	"strconv"
-	"strings"
-	"time"
-	"unicode/utf8"
-
-	"github.com/spf13/cobra"
-
-	"apizza/dawg"
-)
-
-type menuCmd struct {
-	*basecmd
-	menu     *dawg.Menu
-	all      bool
-	food     bool
-	toppings bool
-}
-
-func (c *menuCmd) run(cmd *cobra.Command, args []string) (err error) {
-	if store == nil {
-		store, err = dawg.NearestStore(c.addr, cfg.Service)
-		if err != nil {
-			return err
-		}
-	}
-
-	cachedMenu, err := db.Get("menu")
-	if err != nil {
-		return err
-	}
-	if !db.Exists("menu_t") {
-		newtime := strconv.Itoa(time.Now().Second())
-		err = db.Put("menu_t", []byte(newtime))
-	}
-
-	menuCache, err := db.TimeStamp("menu")
-	if err != nil {
-		return err
-	}
-
-	if cachedMenu != nil && time.Since(menuCache) < 30*time.Minute {
-		c.menu = &dawg.Menu{}
-		err = json.Unmarshal(cachedMenu, c.menu)
-		if err != nil {
-			return err
-		}
-	} else {
-		err = db.ResetTimeStamp("menu")
-		if err != nil {
-			return err
-		}
-		err = c.cacheNewMenu()
-		if err != nil {
-			return err
-		}
-	}
-
-	if c.toppings {
-		c.printToppings()
-	} else if c.food {
-		c.printMenu()
-	}
-	return nil
-}
-
-func (b *cliBuilder) newMenuCmd() cliCommand {
-	c := &menuCmd{all: false, food: true, toppings: false}
-	c.basecmd = b.newBaseCommand("menu", "Get the Dominos menu.", c.run)
-
-	c.cmd.Flags().BoolVarP(&c.all, "all", "a", c.all, "show the entire menu")
-	c.cmd.Flags().BoolVarP(&c.food, "food", "f", c.food, "print out the food items on the menu")
-	c.cmd.Flags().BoolVarP(&c.toppings, "toppings", "t", c.toppings, "print out the toppings on the menu")
-	return c
-}
-
-func (c *menuCmd) printMenu() {
-	var f func(map[string]interface{}, string)
-
-	f = func(m map[string]interface{}, spacer string) {
-		cats := m["Categories"].([]interface{})
-		prods := m["Products"].([]interface{})
-
-		// if there is nothing in that category, dont print the code name
-		if len(cats) != 0 || len(prods) != 0 {
-			fmt.Print(spacer, m["Code"], "\n")
-		}
-		if len(cats) > 0 { // the recursive part
-			for _, c := range cats {
-				f(c.(map[string]interface{}), spacer+"  ")
-			}
-		} else if len(prods) > 0 { // the printing part
-			var prod map[string]interface{}
-			max := maxStrLen(prods) + 2
-			for _, p := range prods {
-				_, ok := c.menu.Products[p.(string)]
-				if ok {
-					prod = c.menu.Products[p.(string)].(map[string]interface{})
-				} else {
-					continue
-				}
-				space := strings.Repeat(" ", max-strLen(p.(string)))
-				fmt.Print(spacer+"  ", p, space, prod["Name"], "\n")
-			}
-			print("\n")
-		}
-	}
-
-	f(c.menu.Categorization["Food"].(map[string]interface{}), "")
-}
-
-func (c *menuCmd) printToppings() {
-	indent := strings.Repeat(" ", 4)
-	for key, val := range c.menu.Toppings {
-		fmt.Print("  ", key, "\n")
-		for k, v := range val.(map[string]interface{}) {
-			spacer := strings.Repeat(" ", 3-strLen(k))
-			fmt.Print(
-				indent, k, spacer, v.(map[string]interface{})["Name"], "\n")
-		}
-		print("\n")
-	}
-}
-
-func (c *menuCmd) cacheNewMenu() (err error) {
-	if store == nil {
-		store, err = dawg.NearestStore(c.addr, cfg.Service)
-		if err != nil {
-			return err
-		}
-	}
-
-	c.menu, err = store.Menu()
-	if err != nil {
-		return err
-	}
-	rawMenu, err := json.Marshal(c.menu)
-	if err != nil {
-		return err
-	}
-	return db.Put("menu", rawMenu)
-}
-
-func maxStrLen(list []interface{}) int {
-	max := 0
-	for _, s := range list {
-		length := strLen(s.(string))
-		if length > max {
-			max = length
-		}
-	}
-
-	return max
-}
-
-var strLen = utf8.RuneCountInString // this is a function
+// Copyright © 2019 Harrison Brown harrybrown98@gmail.com
+//
+// Licensed under the Apache License, Version 2.0 (the "License");
+// you may not use this file except in compliance with the License.
+// You may obtain a copy of the License at
+//
+//     http://www.apache.org/licenses/LICENSE-2.0
+//
+// Unless required by applicable law or agreed to in writing, software
+// distributed under the License is distributed on an "AS IS" BASIS,
+// WITHOUT WARRANTIES OR CONDITIONS OF ANY KIND, either express or implied.
+// See the License for the specific language governing permissions and
+// limitations under the License.
+
+package cmd
+
+import (
+	"encoding/json"
+	"fmt"
+	"strconv"
+	"strings"
+	"time"
+	"unicode/utf8"
+
+	"github.com/spf13/cobra"
+
+	"apizza/dawg"
+)
+
+type menuCmd struct {
+	*basecmd
+	menu     *dawg.Menu
+	all      bool
+	food     bool
+	toppings bool
+}
+
+func (c *menuCmd) run(cmd *cobra.Command, args []string) (err error) {
+	if store == nil {
+		store, err = dawg.NearestStore(c.addr, cfg.Service)
+		if err != nil {
+			return err
+		}
+	}
+
+	cachedMenu, err := db.Get("menu")
+	if err != nil {
+		return err
+	}
+	if !db.Exists("menu_t") {
+		newtime := strconv.Itoa(time.Now().Second())
+		err = db.Put("menu_t", []byte(newtime))
+	}
+
+	menuCache, err := db.TimeStamp("menu")
+	if err != nil {
+		return err
+	}
+
+	if cachedMenu != nil && time.Since(menuCache) < 30*time.Minute {
+		c.menu = &dawg.Menu{}
+		err = json.Unmarshal(cachedMenu, c.menu)
+		if err != nil {
+			return err
+		}
+	} else {
+		err = db.ResetTimeStamp("menu")
+		if err != nil {
+			return err
+		}
+		err = c.cacheNewMenu()
+		if err != nil {
+			return err
+		}
+	}
+
+	if c.toppings {
+		c.printToppings()
+	} else if c.food {
+		c.printMenu()
+	}
+	return nil
+}
+
+func (b *cliBuilder) newMenuCmd() cliCommand {
+	c := &menuCmd{all: false, food: true, toppings: false}
+	c.basecmd = b.newBaseCommand("menu", "Get the Dominos menu.", c.run)
+
+	c.cmd.Flags().BoolVarP(&c.all, "all", "a", c.all, "show the entire menu")
+	c.cmd.Flags().BoolVarP(&c.food, "food", "f", c.food, "print out the food items on the menu")
+	c.cmd.Flags().BoolVarP(&c.toppings, "toppings", "t", c.toppings, "print out the toppings on the menu")
+	return c
+}
+
+func (c *menuCmd) printMenu() {
+	var f func(map[string]interface{}, string)
+
+	f = func(m map[string]interface{}, spacer string) {
+		cats := m["Categories"].([]interface{})
+		prods := m["Products"].([]interface{})
+
+		// if there is nothing in that category, dont print the code name
+		if len(cats) != 0 || len(prods) != 0 {
+			fmt.Print(spacer, m["Code"], "\n")
+		}
+		if len(cats) > 0 { // the recursive part
+			for _, c := range cats {
+				f(c.(map[string]interface{}), spacer+"  ")
+			}
+		} else if len(prods) > 0 { // the printing part
+			var prod map[string]interface{}
+			max := maxStrLen(prods) + 2
+			for _, p := range prods {
+				_, ok := c.menu.Products[p.(string)]
+				if ok {
+					prod = c.menu.Products[p.(string)].(map[string]interface{})
+				} else {
+					continue
+				}
+				space := strings.Repeat(" ", max-strLen(p.(string)))
+				fmt.Print(spacer+"  ", p, space, prod["Name"], "\n")
+			}
+			print("\n")
+		}
+	}
+
+	f(c.menu.Categorization["Food"].(map[string]interface{}), "")
+}
+
+func (c *menuCmd) printToppings() {
+	indent := strings.Repeat(" ", 4)
+	for key, val := range c.menu.Toppings {
+		fmt.Print("  ", key, "\n")
+		for k, v := range val.(map[string]interface{}) {
+			spacer := strings.Repeat(" ", 3-strLen(k))
+			fmt.Print(
+				indent, k, spacer, v.(map[string]interface{})["Name"], "\n")
+		}
+		print("\n")
+	}
+}
+
+func (c *menuCmd) cacheNewMenu() (err error) {
+	if store == nil {
+		store, err = dawg.NearestStore(c.addr, cfg.Service)
+		if err != nil {
+			return err
+		}
+	}
+
+	c.menu, err = store.Menu()
+	if err != nil {
+		return err
+	}
+	rawMenu, err := json.Marshal(c.menu)
+	if err != nil {
+		return err
+	}
+	return db.Put("menu", rawMenu)
+}
+
+func maxStrLen(list []interface{}) int {
+	max := 0
+	for _, s := range list {
+		length := strLen(s.(string))
+		if length > max {
+			max = length
+		}
+	}
+
+	return max
+}
+
+var strLen = utf8.RuneCountInString // this is a function